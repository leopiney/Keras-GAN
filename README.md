--- conflicted
+++ resolved
@@ -9,23 +9,15 @@
   * [About](#about)
   * [Table of Contents](#table-of-contents)
   * [Implementations](#implementations)
-<<<<<<< HEAD
     + [Auxiliary Classifier GAN](#ac-gan)
     + [Deep Convolutional GAN](#dcgan)
     + [Generative Adversarial Network](#gan)
     + [Semi-Supervised GAN](#sgan)
     + [Wasserstein GAN](#wgan)
  
-## Implementations   
-### AC-GAN
-=======
-    + [Auxiliary Classifier GAN](#acgan)
-    + [Deep Convolutional GAN](#dcgan)
-    + [Wasserstein GAN](#wgan)
- 
+
 ## Implementations   
 ### ACGAN
->>>>>>> cf0ac89b
 Implementation of the Auxiliary Classifier Generative Adversarial Network.
 
 Reference: https://arxiv.org/abs/1610.09585
