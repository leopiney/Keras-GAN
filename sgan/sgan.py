--- conflicted
+++ resolved
@@ -1,4 +1,3 @@
-<<<<<<< HEAD
 from __future__ import print_function, division
 
 from keras.datasets import mnist
@@ -207,211 +206,3 @@
 if __name__ == '__main__':
     sgan = SGAN()
     sgan.train(epochs=20000, batch_size=32, sample_interval=50)
-=======
-from __future__ import print_function, division
-
-from keras.datasets import mnist
-from keras.layers import Input, Dense, Reshape, Flatten, Dropout, multiply, GaussianNoise
-from keras.layers import BatchNormalization, Activation, Embedding, ZeroPadding2D
-from keras.layers.advanced_activations import LeakyReLU
-from keras.layers.convolutional import UpSampling2D, Conv2D
-from keras.models import Sequential, Model
-from keras.optimizers import Adam
-from keras import losses
-from keras.utils import to_categorical
-import keras.backend as K
-
-import matplotlib.pyplot as plt
-
-import numpy as np
-
-class SGAN():
-    def __init__(self):
-        self.img_rows = 28
-        self.img_cols = 28
-        self.channels = 1
-        self.num_classes = 10
-        self.latent_dim = 100
-
-        optimizer = Adam(0.0002, 0.5)
-
-        # Build and compile the discriminator
-        self.discriminator = self.build_discriminator()
-        self.discriminator.compile(loss=['binary_crossentropy', 'categorical_crossentropy'],
-            loss_weights=[0.5, 0.5],
-            optimizer=optimizer,
-            metrics=['accuracy'])
-
-        # Build the generator
-        self.generator = self.build_generator()
-
-        # The generator takes noise as input and generates imgs
-        noise = Input(shape=(self.latent_dim,))
-        img = self.generator(noise)
-
-        # For the combined model we will only train the generator
-        self.discriminator.trainable = False
-
-        # The valid takes generated images as input and determines validity
-        valid, _ = self.discriminator(img)
-
-        # The combined model  (stacked generator and discriminator)
-        # Trains generator to fool discriminator
-        self.combined = Model(noise , valid)
-        self.combined.compile(loss=['binary_crossentropy'],
-            optimizer=optimizer)
-
-
-    def build_generator(self):
-
-        model = Sequential()
-
-        model.add(Dense(128 * 7 * 7, activation="relu", input_dim=self.latent_dim))
-        model.add(Reshape((7, 7, 128)))
-        model.add(BatchNormalization(momentum=0.8))
-        model.add(UpSampling2D())
-        model.add(Conv2D(128, kernel_size=3, padding="same"))
-        model.add(Activation("relu"))
-        model.add(BatchNormalization(momentum=0.8))
-        model.add(UpSampling2D())
-        model.add(Conv2D(64, kernel_size=3, padding="same"))
-        model.add(Activation("relu"))
-        model.add(BatchNormalization(momentum=0.8))
-        model.add(Conv2D(1, kernel_size=3, padding="same"))
-        model.add(Activation("tanh"))
-
-        model.summary()
-
-        noise = Input(shape=(self.latent_dim,))
-        img = model(noise)
-
-        return Model(noise, img)
-
-    def build_discriminator(self):
-
-        model = Sequential()
-
-        model.add(Conv2D(32, kernel_size=3, strides=2, input_shape=self.img_shape, padding="same"))
-        model.add(LeakyReLU(alpha=0.2))
-        model.add(Dropout(0.25))
-        model.add(Conv2D(64, kernel_size=3, strides=2, padding="same"))
-        model.add(ZeroPadding2D(padding=((0,1),(0,1))))
-        model.add(LeakyReLU(alpha=0.2))
-        model.add(Dropout(0.25))
-        model.add(BatchNormalization(momentum=0.8))
-        model.add(Conv2D(128, kernel_size=3, strides=2, padding="same"))
-        model.add(LeakyReLU(alpha=0.2))
-        model.add(Dropout(0.25))
-        model.add(BatchNormalization(momentum=0.8))
-        model.add(Conv2D(256, kernel_size=3, strides=1, padding="same"))
-        model.add(LeakyReLU(alpha=0.2))
-        model.add(Dropout(0.25))
-        model.add(Flatten())
-
-        model.summary()
-
-        img = Input(shape=self.img_shape)
-
-        features = model(img)
-        valid = Dense(1, activation="sigmoid")(features)
-        label = Dense(self.num_classes+1, activation="softmax")(features)
-
-        return Model(img, [valid, label])
-
-    def train(self, epochs, batch_size=128, sample_interval=50):
-
-        # Load the dataset
-        (X_train, y_train), (_, _) = mnist.load_data()
-
-        # Rescale -1 to 1
-        X_train = (X_train.astype(np.float32) - 127.5) / 127.5
-        X_train = np.expand_dims(X_train, axis=3)
-        y_train = y_train.reshape(-1, 1)
-
-        # Class weights:
-        # To balance the difference in occurences of digit class labels.
-        # 50% of labels that the discriminator trains on are 'fake'.
-        # Weight = 1 / frequency
-        cw1 = {0: 1, 1: 1}
-        cw2 = {i: self.num_classes / half_batch for i in range(self.num_classes)}
-        cw2[self.num_classes] = 1 / half_batch
-
-        # Adversarial ground truths
-        valid = np.ones((batch_size, 1))
-        fake = np.zeros((batch_size, 1))
-
-        for epoch in range(epochs):
-
-            # ---------------------
-            #  Train Discriminator
-            # ---------------------
-
-            # Select a random batch of images
-            idx = np.random.randint(0, X_train.shape[0], batch_size)
-            imgs = X_train[idx]
-
-            # Sample noise and generate a batch of new images
-            noise = np.random.normal(0, 1, (batch_size, self.latent_dim))
-            gen_imgs = self.generator.predict(noise)
-
-            # One-hot encoding of labels
-            labels = to_categorical(y_train[idx], num_classes=self.num_classes+1)
-            fake_labels = to_categorical(np.full((batch_size, 1), self.num_classes), num_classes=self.num_classes+1)
-
-            # Train the discriminator
-            d_loss_real = self.discriminator.train_on_batch(imgs, [valid, labels], class_weight=[cw1, cw2])
-            d_loss_fake = self.discriminator.train_on_batch(gen_imgs, [fake, fake_labels], class_weight=[cw1, cw2])
-            d_loss = 0.5 * np.add(d_loss_real, d_loss_fake)
-
-
-            # ---------------------
-            #  Train Generator
-            # ---------------------
-
-            g_loss = self.combined.train_on_batch(noise, validity, class_weight=[cw1, cw2])
-
-            # Plot the progress
-            print ("%d [D loss: %f, acc: %.2f%%, op_acc: %.2f%%] [G loss: %f]" % (epoch, d_loss[0], 100*d_loss[3], 100*d_loss[4], g_loss))
-
-            # If at save interval => save generated image samples
-            if epoch % sample_interval == 0:
-                self.sample_images(epoch)
-
-    def sample_images(self, epoch):
-        r, c = 5, 5
-        noise = np.random.normal(0, 1, (r * c, self.latent_dim))
-        gen_imgs = self.generator.predict(noise)
-
-        # Rescale images 0 - 1
-        gen_imgs = 0.5 * gen_imgs + 1
-
-        fig, axs = plt.subplots(r, c)
-        cnt = 0
-        for i in range(r):
-            for j in range(c):
-                axs[i,j].imshow(gen_imgs[cnt, :,:,0], cmap='gray')
-                axs[i,j].axis('off')
-                cnt += 1
-        fig.savefig("images/mnist_%d.png" % epoch)
-        plt.close()
-
-    def save_model(self):
-
-        def save(model, model_name):
-            model_path = "saved_model/%s.json" % model_name
-            weights_path = "saved_model/%s_weights.hdf5" % model_name
-            options = {"file_arch": model_path,
-                        "file_weight": weights_path}
-            json_string = model.to_json()
-            open(options['file_arch'], 'w').write(json_string)
-            model.save_weights(options['file_weight'])
-
-        save(self.generator, "mnist_sgan_generator")
-        save(self.discriminator, "mnist_sgan_discriminator")
-        save(self.combined, "mnist_sgan_adversarial")
-
-
-if __name__ == '__main__':
-    sgan = SGAN()
-    sgan.train(epochs=20000, batch_size=32, sample_interval=50)
->>>>>>> 28aac988
